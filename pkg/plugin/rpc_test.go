package plugin_test

import (
	"context"
	"errors"
	"fmt"
	"testing"
	"time"

	argocd "github.com/argoproj-labs/argocd-ephemeral-access/api/argoproj/v1alpha1"
	api "github.com/argoproj-labs/argocd-ephemeral-access/api/ephemeral-access/v1alpha1"
	"github.com/argoproj-labs/argocd-ephemeral-access/pkg/plugin"
	"github.com/argoproj-labs/argocd-ephemeral-access/test/mocks"
	goPlugin "github.com/hashicorp/go-plugin"
	"github.com/stretchr/testify/assert"
	"github.com/stretchr/testify/mock"
)

type fixture struct {
	accessRequesterMock *mocks.MockAccessRequester
	cancel              func()
	client              plugin.AccessRequester
}

func newFixture(t *testing.T) *fixture {
	ctx, cancel := context.WithCancel(context.Background())
	ch := make(chan *goPlugin.ReattachConfig, 1)

	mock := mocks.NewMockAccessRequester(t)
	srvConfig := plugin.NewServerConfig(mock, nil)
	srvConfig.Test = &goPlugin.ServeTestConfig{
		Context:          ctx,
		ReattachConfigCh: ch,
	}

	go goPlugin.Serve(srvConfig)

	// We should get a config
	var config *goPlugin.ReattachConfig
	select {
	case config = <-ch:
	case <-time.After(2000 * time.Millisecond):
		t.Fatal("ReattachConfig not received: timed out!")
	}
	if config == nil {
		t.Fatal("config should not be nil")
	}

	cliConfig := plugin.NewClientConfig("", nil)
	cliConfig.Cmd = nil
	cliConfig.Reattach = config
	client := goPlugin.NewClient(cliConfig)

	plugin, err := plugin.GetAccessRequester(client)
	if err != nil {
		t.Fatalf("error getting AccessRequester: %s", err)
	}
	return &fixture{
		accessRequesterMock: mock,
		cancel:              cancel,
		client:              plugin,
	}
}

func TestAccessRequesterRPC(t *testing.T) {
	newAccessRequest := func(name, namespace, roletemplate, username string) *api.AccessRequest {
		return &api.AccessRequest{
			Spec: api.AccessRequestSpec{
				Role: api.TargetRole{
					TemplateRef: api.TargetRoleTemplate{
						Name:      roletemplate,
						Namespace: "ephemeral",
					},
				},
				Application: api.TargetApplication{
					Name:      name,
					Namespace: namespace,
				},
				Subject: api.Subject{
					Username: username,
				},
			},
		}
	}
	newApplication := func(project string) *argocd.Application {
		return &argocd.Application{
			Spec: argocd.ApplicationSpec{
				Project: project,
			},
		}
	}
	t.Run("will validate Init is invoked without errors", func(t *testing.T) {
		// Given
		f := newFixture(t)
		defer f.cancel()
		f.accessRequesterMock.EXPECT().Init().Return(nil)

		// When
		err := f.client.Init()

		// Then
		assert.NoError(t, err)
		f.accessRequesterMock.AssertNumberOfCalls(t, "Init", 1)
	})
	t.Run("will validate Init is invoked returning error", func(t *testing.T) {
		// Given
		f := newFixture(t)
		defer f.cancel()
		expectedError := fmt.Errorf("Init error")
		f.accessRequesterMock.EXPECT().Init().Return(expectedError)

		// When
		err := f.client.Init()

		// Then
		assert.Error(t, err)
		assert.Contains(t, err.Error(), expectedError.Error())
		f.accessRequesterMock.AssertNumberOfCalls(t, "Init", 1)
		f.accessRequesterMock.AssertNumberOfCalls(t, "GrantAccess", 0)
		f.accessRequesterMock.AssertNumberOfCalls(t, "RevokeAccess", 0)
	})
	t.Run("will validate GrantAccess is invoked without errors", func(t *testing.T) {
		// Given
		f := newFixture(t)
		defer f.cancel()
		ar := newAccessRequest("some-ar", "some-ns", "some-roletmpl", "some-user")
		app := newApplication("some-project")
		var receivedAr *api.AccessRequest
		var receivedApp *argocd.Application
		expectedMessage := "some grant message"
		runFn := func(ar *api.AccessRequest, app *argocd.Application) (*plugin.GrantResponse, error) {
			receivedAr = ar
			receivedApp = app
			return &plugin.GrantResponse{
				Status:  plugin.GrantStatusGranted,
				Message: expectedMessage,
			}, nil

		}
		f.accessRequesterMock.EXPECT().GrantAccess(ar, app).
			RunAndReturn(runFn)

		// When
		resp, err := f.client.GrantAccess(ar, app)

		// Then
		assert.NoError(t, err)
		assert.NotNil(t, resp)
		assert.Equal(t, ar, receivedAr)
		assert.Equal(t, app, receivedApp)
		assert.Equal(t, plugin.GrantStatusGranted, resp.Status)
		assert.Equal(t, expectedMessage, resp.Message)
		f.accessRequesterMock.AssertNumberOfCalls(t, "Init", 0)
		f.accessRequesterMock.AssertNumberOfCalls(t, "GrantAccess", 1)
		f.accessRequesterMock.AssertNumberOfCalls(t, "RevokeAccess", 0)
	})
	t.Run("will validate GrantAccess properly returns error", func(t *testing.T) {
		// Given
		f := newFixture(t)
		defer f.cancel()
		expectedErr := "grant access error"
		f.accessRequesterMock.EXPECT().GrantAccess(mock.Anything, mock.Anything).
<<<<<<< HEAD
			Return(nil, fmt.Errorf("%s", expectedErr))
=======
			Return(nil, errors.New(expectedErr))
>>>>>>> 76c49b72

		// When
		resp, err := f.client.GrantAccess(nil, nil)

		// Then
		assert.Error(t, err)
		assert.Nil(t, resp)
		assert.Equal(t, expectedErr, err.Error())
		f.accessRequesterMock.AssertNumberOfCalls(t, "Init", 0)
		f.accessRequesterMock.AssertNumberOfCalls(t, "GrantAccess", 1)
		f.accessRequesterMock.AssertNumberOfCalls(t, "RevokeAccess", 0)
	})
	t.Run("will validate RevokeAccess is invoked without errors", func(t *testing.T) {
		// Given
		f := newFixture(t)
		defer f.cancel()
		ar := newAccessRequest("some-ar", "some-ns", "some-roletmpl", "some-user")
		app := newApplication("some-project")
		var receivedAr *api.AccessRequest
		var receivedApp *argocd.Application
		expectedMessage := "some revoke message"
		runFn := func(ar *api.AccessRequest, app *argocd.Application) (*plugin.RevokeResponse, error) {
			receivedAr = ar
			receivedApp = app
			return &plugin.RevokeResponse{
				Status:  plugin.RevokeStatusRevoked,
				Message: expectedMessage,
			}, nil

		}
		f.accessRequesterMock.EXPECT().RevokeAccess(ar, app).
			RunAndReturn(runFn)

		// When
		resp, err := f.client.RevokeAccess(ar, app)

		// Then
		assert.NoError(t, err)
		assert.NotNil(t, resp)
		assert.Equal(t, ar, receivedAr)
		assert.Equal(t, app, receivedApp)
		assert.Equal(t, plugin.RevokeStatusRevoked, resp.Status)
		assert.Equal(t, expectedMessage, resp.Message)
		f.accessRequesterMock.AssertNumberOfCalls(t, "Init", 0)
		f.accessRequesterMock.AssertNumberOfCalls(t, "GrantAccess", 0)
		f.accessRequesterMock.AssertNumberOfCalls(t, "RevokeAccess", 1)
	})
	t.Run("will validate RevokeAccess properly returns error", func(t *testing.T) {
		// Given
		f := newFixture(t)
		defer f.cancel()
		expectedErr := "revoke access error"
		f.accessRequesterMock.EXPECT().RevokeAccess(mock.Anything, mock.Anything).
<<<<<<< HEAD
			Return(nil, fmt.Errorf("%s", expectedErr))
=======
			Return(nil, errors.New(expectedErr))
>>>>>>> 76c49b72

		// When
		resp, err := f.client.RevokeAccess(nil, nil)

		// Then
		assert.Error(t, err)
		assert.Nil(t, resp)
		assert.Equal(t, expectedErr, err.Error())
		f.accessRequesterMock.AssertNumberOfCalls(t, "Init", 0)
		f.accessRequesterMock.AssertNumberOfCalls(t, "GrantAccess", 0)
		f.accessRequesterMock.AssertNumberOfCalls(t, "RevokeAccess", 1)
	})
}<|MERGE_RESOLUTION|>--- conflicted
+++ resolved
@@ -160,11 +160,7 @@
 		defer f.cancel()
 		expectedErr := "grant access error"
 		f.accessRequesterMock.EXPECT().GrantAccess(mock.Anything, mock.Anything).
-<<<<<<< HEAD
-			Return(nil, fmt.Errorf("%s", expectedErr))
-=======
 			Return(nil, errors.New(expectedErr))
->>>>>>> 76c49b72
 
 		// When
 		resp, err := f.client.GrantAccess(nil, nil)
@@ -218,11 +214,7 @@
 		defer f.cancel()
 		expectedErr := "revoke access error"
 		f.accessRequesterMock.EXPECT().RevokeAccess(mock.Anything, mock.Anything).
-<<<<<<< HEAD
-			Return(nil, fmt.Errorf("%s", expectedErr))
-=======
 			Return(nil, errors.New(expectedErr))
->>>>>>> 76c49b72
 
 		// When
 		resp, err := f.client.RevokeAccess(nil, nil)
