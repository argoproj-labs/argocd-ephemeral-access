--- conflicted
+++ resolved
@@ -137,8 +137,14 @@
 	if err != nil {
 		return nil, fmt.Errorf("error retrieving accessrequest %s/%s from k8s: %w", namespace, name, err)
 	}
-<<<<<<< HEAD
-	return &ar, nil
+	return ar, nil
+}
+
+// GetFieldIndexer returns a FieldIndexer allowing to configure indexes in the
+// informer used by the K8sPersister cache.
+// See `controller.createRoleTemplateIndex()` as an example to how configure indexes.
+func (p *K8sPersister) GetFieldIndexer() client.FieldIndexer {
+	return p.cache
 }
 
 // CreateAccessRequest implements Persister.
@@ -149,14 +155,4 @@
 // ListAccessRequests implements Persister.
 func (c *K8sPersister) ListAccessRequests(ctx context.Context, namespace string) ([]*api.AccessRequest, error) {
 	panic("unimplemented")
-=======
-	return ar, nil
-}
-
-// GetFieldIndexer returns a FieldIndexer allowing to configure indexes in the
-// informer used by the K8sPersister cache.
-// See `controller.createRoleTemplateIndex()` as an example to how configure indexes.
-func (p *K8sPersister) GetFieldIndexer() client.FieldIndexer {
-	return p.cache
->>>>>>> a5aca6cf
 }