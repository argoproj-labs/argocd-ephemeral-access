--- conflicted
+++ resolved
@@ -109,13 +109,8 @@
 
 		By("Instantiate the RoleTemplate initial state")
 		rt := utils.NewRoleTemplate(r.roleTemplateName, r.namespace, r.roleName, r.policies)
-<<<<<<< HEAD
-		By("Create the AccessRequest initial state")
+		By("Instantiate the AccessRequest initial state")
 		ar := utils.NewAccessRequest(r.arName, r.namespace, r.appName, r.namespace, r.roleTemplateName, r.subject)
-=======
-		By("Instantiate the AccessRequest initial state")
-		ar := utils.NewAccessRequest(r.arName, r.namespace, r.appName, r.roleTemplateName, r.subject)
->>>>>>> 59808985
 
 		return &fixture{
 			namespace:      ns,
